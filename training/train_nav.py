import time
import argparse
from datetime import datetime
import logging
import numpy as np
import os
import torch
import torch.nn.functional as F
import torch.multiprocessing as mp
from models import NavCnnModel, NavCnnRnnModel, NavCnnRnnMultModel, NavPlannerControllerModel
from data import EqaDataLoader
from metrics import NavMetric
from models import MaskedNLLCriterion
from models import get_state, ensure_shared_grads
from data import load_vocab
from torch.autograd import Variable
from tqdm import tqdm
import time

torch.backends.cudnn.enabled = False

################################################################################################
#make models trained in pytorch 4 compatible with earlier pytorch versions
import torch._utils
try:
    torch._utils._rebuild_tensor_v2
except AttributeError:
    def _rebuild_tensor_v2(storage, storage_offset, size, stride, requires_grad, backward_hooks):
        tensor = torch._utils._rebuild_tensor(storage, storage_offset, size, stride)
        tensor.requires_grad = requires_grad
        tensor._backward_hooks = backward_hooks
        return tensor
    torch._utils._rebuild_tensor_v2 = _rebuild_tensor_v2

################################################################################################


def eval(rank, args, shared_model,
         use_vision, use_language):

    torch.cuda.set_device(args.gpus.index(args.gpus[rank % len(args.gpus)]))

    if args.model_type == 'cnn':

        model_kwargs = {}
        model = NavCnnModel(**model_kwargs)

    elif args.model_type == 'cnn+q':

        model_kwargs = {
            'question_input': True,
            'question_vocab': load_vocab(args.vocab_json)
        }
        model = NavCnnModel(**model_kwargs)

    elif args.model_type == 'lstm':

        model_kwargs = {}
        model = NavCnnRnnModel(**model_kwargs)

    elif args.model_type == 'lstm+q':

        model_kwargs = {
            'question_input': True,
            'question_vocab': load_vocab(args.vocab_json)
        }
        model = NavCnnRnnModel(**model_kwargs)

    elif args.model_type == 'lstm-mult+q':

        model_kwargs = {
            'question_input': True,
            'question_vocab': load_vocab(args.vocab_json)
        }
        model = NavCnnRnnMultModel(**model_kwargs)

    elif args.model_type == 'pacman':

        model_kwargs = {'question_vocab': load_vocab(args.vocab_json)}
        model = NavPlannerControllerModel(**model_kwargs)

    else:

        exit()

    eval_loader_kwargs = {
        'questions_h5': getattr(args, args.eval_split + '_h5'),
        'data_json': args.data_json,
        'vocab': args.vocab_json,
        'target_obj_conn_map_dir': args.target_obj_conn_map_dir,
        'map_resolution': args.map_resolution,
        'batch_size': 1,
        'input_type': args.model_type,
        'num_frames': 5,
        'split': args.eval_split,
        'max_threads_per_gpu': args.max_threads_per_gpu,
        'gpu_id': args.gpus[rank % len(args.gpus)],
        'to_cache': False,
        'overfit': args.overfit,
        'max_controller_actions': args.max_controller_actions,
    }

    eval_loader = EqaDataLoader(**eval_loader_kwargs)
    print('eval_loader has %d samples' % len(eval_loader.dataset))
    logging.info("EVAL: eval_loader has {} samples".format(len(eval_loader.dataset)))

    args.output_log_path = os.path.join(args.log_dir,
                                        'eval_' + str(rank) + '.json')

    t, epoch, best_eval_acc = 0, 0, 0.0

<<<<<<< HEAD
    while epoch < int(args.max_epochs):
        print("eval " + str(rank) + " running epoch " + str(epoch))
=======
    max_epochs = args.max_epochs
    if args.mode == 'eval':
        max_epochs = 1
    while epoch < int(max_epochs):
>>>>>>> e1ec2be0

        invalids = []

        model.load_state_dict(shared_model.state_dict())
        model.eval()

        # that's a lot of numbers
        metrics = NavMetric(
            info={'split': args.eval_split,
                  'thread': rank},
            metric_names=[
                'd_0_10', 'd_0_30', 'd_0_50', 'd_T_10', 'd_T_30', 'd_T_50',
                'd_D_10', 'd_D_30', 'd_D_50', 'd_min_10', 'd_min_30',
                'd_min_50', 'r_T_10', 'r_T_30', 'r_T_50', 'r_e_10', 'r_e_30',
                'r_e_50', 'stop_10', 'stop_30', 'stop_50', 'ep_len_10',
                'ep_len_30', 'ep_len_50'
            ],
            log_json=args.output_log_path)

        if 'cnn' in args.model_type:

            done = False

            while done == False:

                for batch in tqdm(eval_loader):

                    model.load_state_dict(shared_model.state_dict())
                    model.cuda()

                    idx, questions, _, img_feats, actions_in, actions_out, action_length = batch
                    metrics_slug = {}

<<<<<<< HEAD
                    # If not using language, replace each question with a start and end token back to back.
                    if not use_language:
                        questions = torch.zeros_like(questions)
                        questions.fill_(model_kwargs['vocab']['questionTokenToIdx']['<NULL>'])
                        questions[:, 0] = model_kwargs['vocab']['questionTokenToIdx']['<START>']
                        questions[:, 1] = model_kwargs['vocab']['questionTokenToIdx']['<END>']

                    h3d = eval_loader.dataset.episode_house

=======
>>>>>>> e1ec2be0
                    # evaluate at multiple initializations
                    for i in [10, 30, 50]:

                        t += 1

                        if action_length[0] + 1 - i - 5 < 0:
                            invalids.append(idx[0])
                            continue

                        ep_inds = [
                            x for x in range(action_length[0] + 1 - i - 5,
                                             action_length[0] + 1 - i)
                        ]

                        sub_img_feats = torch.index_select(
                            img_feats, 1, torch.LongTensor(ep_inds))

                        init_pos = eval_loader.dataset.episode_pos_queue[
                            ep_inds[-1]]

<<<<<<< HEAD
                        # If not using vision, replace all image feature data with zeros.
                        if not use_vision:
                            planner_img_feats = torch.zeros_like(planner_img_feats)
                            controller_img_feat = torch.zeros_like(controller_img_feat)

                        planner_actions_in_var = Variable(
                            planner_actions_in.cuda())
                        planner_img_feats_var = Variable(
                            planner_img_feats.cuda())
=======
                        h3d = eval_loader.dataset.episode_house
>>>>>>> e1ec2be0

                        h3d.env.reset(
                            x=init_pos[0], y=init_pos[2], yaw=init_pos[3])

                        init_dist_to_target = h3d.get_dist_to_target(
                            h3d.env.cam.pos)
                        if init_dist_to_target < 0:  # unreachable
                            invalids.append(idx[0])
                            continue

                        sub_img_feats_var = Variable(sub_img_feats.cuda())
                        if '+q' in args.model_type:
                            questions_var = Variable(questions.cuda())

                        # sample actions till max steps or <stop>
                        # max no. of actions = 100

                        episode_length = 0
                        episode_done = True

                        dists_to_target, pos_queue, actions = [
                            init_dist_to_target
                        ], [init_pos], []

                        for step in range(args.max_episode_length):

                            episode_length += 1

                            if '+q' in args.model_type:
                                scores = model(sub_img_feats_var,
                                               questions_var)
                            else:
                                scores = model(sub_img_feats_var)

                            prob = F.softmax(scores, dim=1)

                            action = int(prob.max(1)[1].data.cpu().numpy()[0])

                            actions.append(action)

                            img, _, episode_done = h3d.step(action)

                            episode_done = episode_done or episode_length >= args.max_episode_length

                            img = torch.from_numpy(img.transpose(
                                2, 0, 1)).float() / 255.0
                            img_feat_var = eval_loader.dataset.cnn(
                                Variable(img.view(1, 3, 224, 224)
                                         .cuda())).view(1, 1, 3200)
                            sub_img_feats_var = torch.cat(
                                [sub_img_feats_var, img_feat_var], dim=1)
                            sub_img_feats_var = sub_img_feats_var[:, -5:, :]

                            dists_to_target.append(
                                h3d.get_dist_to_target(h3d.env.cam.pos))
                            pos_queue.append([
                                h3d.env.cam.pos.x, h3d.env.cam.pos.y,
                                h3d.env.cam.pos.z, h3d.env.cam.yaw
                            ])

                            if episode_done == True:
                                break

                        # compute stats
                        metrics_slug['d_0_' + str(i)] = dists_to_target[0]
                        metrics_slug['d_T_' + str(i)] = dists_to_target[-1]
                        metrics_slug['d_D_' + str(
                            i)] = dists_to_target[0] - dists_to_target[-1]
                        metrics_slug['d_min_' + str(i)] = np.array(
                            dists_to_target).min()
                        metrics_slug['ep_len_' + str(i)] = episode_length
                        if action == 3:
                            metrics_slug['stop_' + str(i)] = 1
                        else:
                            metrics_slug['stop_' + str(i)] = 0
                        inside_room = []
                        for p in pos_queue:
                            inside_room.append(
                                h3d.is_inside_room(
                                    p, eval_loader.dataset.target_room))
                        if inside_room[-1] == True:
                            metrics_slug['r_T_' + str(i)] = 1
                        else:
                            metrics_slug['r_T_' + str(i)] = 0
                        if any([x == True for x in inside_room]) == True:
                            metrics_slug['r_e_' + str(i)] = 1
                        else:
                            metrics_slug['r_e_' + str(i)] = 0

                    # collate and update metrics
                    metrics_list = []
                    for i in metrics.metric_names:
                        if i not in metrics_slug:
                            metrics_list.append(metrics.metrics[
                                metrics.metric_names.index(i)][0])
                        else:
                            metrics_list.append(metrics_slug[i])

                    # update metrics
                    metrics.update(metrics_list)

                print(metrics.get_stat_string(mode=0))
                print('invalids', len(invalids))
                logging.info("EVAL: metrics: {}".format(metrics.get_stat_string(mode=0)))
                logging.info("EVAL: invalids: {}".format(len(invalids)))

               # del h3d
                eval_loader.dataset._load_envs()
                if len(eval_loader.dataset.pruned_env_set) == 0:
                    done = True

        elif 'lstm' in args.model_type:

            done = False

            while done == False:

                if args.overfit:
                    metrics = NavMetric(
                        info={'split': args.eval_split,
                              'thread': rank},
                        metric_names=[
                            'd_0_10', 'd_0_30', 'd_0_50', 'd_T_10', 'd_T_30', 'd_T_50',
                            'd_D_10', 'd_D_30', 'd_D_50', 'd_min_10', 'd_min_30',
                            'd_min_50', 'r_T_10', 'r_T_30', 'r_T_50', 'r_e_10', 'r_e_30',
                            'r_e_50', 'stop_10', 'stop_30', 'stop_50', 'ep_len_10',
                            'ep_len_30', 'ep_len_50'
                        ],
                        log_json=args.output_log_path)

                for batch in tqdm(eval_loader):

                    model.load_state_dict(shared_model.state_dict())
                    model.cuda()

                    idx, questions, answer, _, actions_in, actions_out, action_lengths, _ = batch
                    question_var = Variable(questions.cuda())
                    metrics_slug = {}

                    # evaluate at multiple initializations
                    for i in [10, 30, 50]:

                        t += 1

                        if action_lengths[0] - 1 - i < 0:
                            invalids.append([idx[0], i])
                            continue

                        h3d = eval_loader.dataset.episode_house

                        # forward through lstm till spawn
                        if len(eval_loader.dataset.episode_pos_queue[:-i]
                               ) > 0:
                            images = eval_loader.dataset.get_frames(
                                h3d,
                                eval_loader.dataset.episode_pos_queue[:-i],
                                preprocess=True)
                            raw_img_feats = eval_loader.dataset.cnn(
                                Variable(torch.FloatTensor(images).cuda()))

                            actions_in_pruned = actions_in[:, :
                                                           action_lengths[0] -
                                                           i]
                            actions_in_var = Variable(actions_in_pruned.cuda())
                            action_lengths_pruned = action_lengths.clone(
                            ).fill_(action_lengths[0] - i)
                            img_feats_var = raw_img_feats.view(1, -1, 3200)

                            if '+q' in args.model_type:
                                scores, hidden = model(
                                    img_feats_var, question_var,
                                    actions_in_var,
                                    action_lengths_pruned.cpu().numpy())
                            else:
                                scores, hidden = model(
                                    img_feats_var, False, actions_in_var,
                                    action_lengths_pruned.cpu().numpy())
                            try:
                                init_pos = eval_loader.dataset.episode_pos_queue[
                                    -i]
                            except:
                                invalids.append([idx[0], i])
                                continue

                            action_in = torch.LongTensor(1, 1).fill_(
                                actions_in[0,
                                           action_lengths[0] - i]).cuda()
                        else:
                            init_pos = eval_loader.dataset.episode_pos_queue[
                                -i]
                            hidden = model.nav_rnn.init_hidden(1)
                            action_in = torch.LongTensor(1, 1).fill_(0).cuda()

                        h3d.env.reset(
                            x=init_pos[0], y=init_pos[2], yaw=init_pos[3])

                        init_dist_to_target = h3d.get_dist_to_target(
                            h3d.env.cam.pos)
                        if init_dist_to_target < 0:  # unreachable
                            invalids.append([idx[0], i])
                            continue

                        img = h3d.env.render()
                        img = torch.from_numpy(img.transpose(
                            2, 0, 1)).float() / 255.0
                        img_feat_var = eval_loader.dataset.cnn(
                            Variable(img.view(1, 3, 224, 224).cuda())).view(
                                1, 1, 3200)

                        episode_length = 0
                        episode_done = True

                        dists_to_target, pos_queue, actions = [
                            init_dist_to_target
                        ], [init_pos], []
                        actual_pos_queue = [(h3d.env.cam.pos.x, h3d.env.cam.pos.z, h3d.env.cam.yaw)]

                        for step in range(args.max_episode_length):

                            episode_length += 1

                            if '+q' in args.model_type:
                                scores, hidden = model(
                                    img_feat_var,
                                    question_var,
                                    Variable(action_in),
                                    False,
                                    hidden=hidden,
                                    step=True)
                            else:
                                scores, hidden = model(
                                    img_feat_var,
                                    False,
                                    Variable(action_in),
                                    False,
                                    hidden=hidden,
                                    step=True)

                            prob = F.softmax(scores, dim=1)

                            action = int(prob.max(1)[1].data.cpu().numpy()[0])

                            actions.append(action)

                            img, _, episode_done = h3d.step(action)

                            episode_done = episode_done or episode_length >= args.max_episode_length

                            img = torch.from_numpy(img.transpose(
                                2, 0, 1)).float() / 255.0
                            img_feat_var = eval_loader.dataset.cnn(
                                Variable(img.view(1, 3, 224, 224)
                                         .cuda())).view(1, 1, 3200)

                            action_in = torch.LongTensor(
                                1, 1).fill_(action + 1).cuda()

                            dists_to_target.append(
                                h3d.get_dist_to_target(h3d.env.cam.pos))
                            pos_queue.append([
                                h3d.env.cam.pos.x, h3d.env.cam.pos.y,
                                h3d.env.cam.pos.z, h3d.env.cam.yaw
                            ])

                            if episode_done == True:
                                break

                            actual_pos_queue.append([
                                h3d.env.cam.pos.x, h3d.env.cam.pos.z, h3d.env.cam.yaw])

                        # compute stats
                        metrics_slug['d_0_' + str(i)] = dists_to_target[0]
                        metrics_slug['d_T_' + str(i)] = dists_to_target[-1]
                        metrics_slug['d_D_' + str(
                            i)] = dists_to_target[0] - dists_to_target[-1]
                        metrics_slug['d_min_' + str(i)] = np.array(
                            dists_to_target).min()
                        metrics_slug['ep_len_' + str(i)] = episode_length
                        if action == 3:
                            metrics_slug['stop_' + str(i)] = 1
                        else:
                            metrics_slug['stop_' + str(i)] = 0
                        inside_room = []
                        for p in pos_queue:
                            inside_room.append(
                                h3d.is_inside_room(
                                    p, eval_loader.dataset.target_room))
                        if inside_room[-1] == True:
                            metrics_slug['r_T_' + str(i)] = 1
                        else:
                            metrics_slug['r_T_' + str(i)] = 0
                        if any([x == True for x in inside_room]) == True:
                            metrics_slug['r_e_' + str(i)] = 1
                        else:
                            metrics_slug['r_e_' + str(i)] = 0

                    # collate and update metrics
                    metrics_list = []
                    for i in metrics.metric_names:
                        if i not in metrics_slug:
                            metrics_list.append(metrics.metrics[
                                metrics.metric_names.index(i)][0])
                        else:
                            metrics_list.append(metrics_slug[i])

                    # update metrics
                    metrics.update(metrics_list)

                print(metrics.get_stat_string(mode=0))
                print('invalids', len(invalids))
                logging.info("EVAL: init_steps: {} metrics: {}".format(i, metrics.get_stat_string(mode=0)))
                logging.info("EVAL: init_steps: {} invalids: {}".format(i, len(invalids)))

                # del h3d
                eval_loader.dataset._load_envs()
                print("eval_loader pruned_env_set len: {}".format(len(eval_loader.dataset.pruned_env_set)))
                logging.info("eval_loader pruned_env_set len: {}".format(len(eval_loader.dataset.pruned_env_set)))
                assert len(eval_loader.dataset.pruned_env_set) > 0
                if len(eval_loader.dataset.pruned_env_set) == 0:
                    done = True

        elif 'pacman' in args.model_type:

            done = False

            while done == False:
                if args.overfit:
                    metrics = NavMetric(
                        info={'split': args.eval_split,
                              'thread': rank},
                        metric_names=[
                            'd_0_10', 'd_0_30', 'd_0_50', 'd_T_10', 'd_T_30', 'd_T_50',
                            'd_D_10', 'd_D_30', 'd_D_50', 'd_min_10', 'd_min_30',
                            'd_min_50', 'r_T_10', 'r_T_30', 'r_T_50', 'r_e_10', 'r_e_30',
                            'r_e_50', 'stop_10', 'stop_30', 'stop_50', 'ep_len_10',
                            'ep_len_30', 'ep_len_50'
                        ],
                        log_json=args.output_log_path)

                for batch in tqdm(eval_loader):

                    model.load_state_dict(shared_model.state_dict())
                    model.cuda()

                    idx, question, answer, actions, action_length = batch
                    metrics_slug = {}

                    h3d = eval_loader.dataset.episode_house

                    # evaluate at multiple initializations
                    for i in [10, 30, 50]:

                        t += 1

                        if i > action_length[0]:
                            invalids.append([idx[0], i])
                            continue

                        question_var = Variable(question.cuda())

                        controller_step = False
                        planner_hidden = model.planner_nav_rnn.init_hidden(1)

                        # get hierarchical action history
                        (
                            planner_actions_in, planner_img_feats,
                            controller_step, controller_action_in,
                            controller_img_feats, init_pos,
                            controller_action_counter
                        ) = eval_loader.dataset.get_hierarchical_features_till_spawn(
                            actions[0, :action_length[0] + 1].numpy(), i, args.max_controller_actions 
                        )

                        planner_actions_in_var = Variable(
                            planner_actions_in.cuda())
                        planner_img_feats_var = Variable(
                            planner_img_feats.cuda())
                    
                        # forward planner till spawn to update hidden state
                        for step in range(planner_actions_in.size(0)):

                            planner_scores, planner_hidden = model.planner_step(
                                question_var, planner_img_feats_var[step]
                                .unsqueeze(0).unsqueeze(0),
                                planner_actions_in_var[step].view(1, 1),
                                planner_hidden
                            )

                        h3d.env.reset(
                            x=init_pos[0], y=init_pos[2], yaw=init_pos[3])

                        init_dist_to_target = h3d.get_dist_to_target(
                            h3d.env.cam.pos)
                        if init_dist_to_target < 0:  # unreachable
                            invalids.append([idx[0], i])
                            continue

                        dists_to_target, pos_queue, pred_actions = [
                            init_dist_to_target
                        ], [init_pos], []
                        planner_actions, controller_actions = [], []

                        episode_length = 0
                        if args.max_controller_actions > 1:
                            controller_action_counter = controller_action_counter % args.max_controller_actions 
                            controller_action_counter = max(controller_action_counter - 1, 0)
                        else:
                            controller_action_counter = 0

                        first_step = True
                        first_step_is_controller = controller_step
                        planner_step = True
                        action = int(controller_action_in)

                        for step in range(args.max_episode_length):
                            if not first_step:
                                img = torch.from_numpy(img.transpose(
                                    2, 0, 1)).float() / 255.0
                                img_feat_var = eval_loader.dataset.cnn(
                                    Variable(img.view(1, 3, 224,
                                                      224).cuda())).view(
                                                          1, 1, 3200)
                            else:
                                img_feat_var = Variable(controller_img_feats.cuda()).view(1, 1, 3200)

                            if not first_step or first_step_is_controller:
                                # query controller to continue or not
                                controller_action_in = Variable(
                                    torch.LongTensor(1, 1).fill_(action).cuda())
                                controller_scores = model.controller_step(
                                    img_feat_var, controller_action_in,
                                    planner_hidden[0])
                                
                                prob = F.softmax(controller_scores, dim=1)
                                controller_action = int(
                                    prob.max(1)[1].data.cpu().numpy()[0])

                                if controller_action == 1 and controller_action_counter < args.max_controller_actions - 1:
                                    controller_action_counter += 1
                                    planner_step = False
                                else:
                                    controller_action_counter = 0
                                    planner_step = True
                                    controller_action = 0
                            
                                controller_actions.append(controller_action)
                                first_step = False

                            if planner_step:
                                if not first_step:
                                    action_in = torch.LongTensor(
                                        1, 1).fill_(action + 1).cuda()
                                    planner_scores, planner_hidden = model.planner_step(
                                        question_var, img_feat_var,
                                        Variable(action_in), planner_hidden)
    
                                prob = F.softmax(planner_scores, dim=1)
                                action = int(
                                    prob.max(1)[1].data.cpu().numpy()[0])
                                planner_actions.append(action)

                            episode_done = action == 3 or episode_length >= args.max_episode_length

                            episode_length += 1
                            dists_to_target.append(
                                h3d.get_dist_to_target(h3d.env.cam.pos))
                            pos_queue.append([
                                h3d.env.cam.pos.x, h3d.env.cam.pos.y,
                                h3d.env.cam.pos.z, h3d.env.cam.yaw
                            ])
                            
                            if episode_done:
                                break

                            img, _, _ = h3d.step(action)
                            first_step = False

                        # compute stats
                        metrics_slug['d_0_' + str(i)] = dists_to_target[0]
                        metrics_slug['d_T_' + str(i)] = dists_to_target[-1]
                        metrics_slug['d_D_' + str(
                            i)] = dists_to_target[0] - dists_to_target[-1]
                        metrics_slug['d_min_' + str(i)] = np.array(
                            dists_to_target).min()
                        metrics_slug['ep_len_' + str(i)] = episode_length
                        if action == 3:
                            metrics_slug['stop_' + str(i)] = 1
                        else:
                            metrics_slug['stop_' + str(i)] = 0
                        inside_room = []
                        for p in pos_queue:
                            inside_room.append(
                                h3d.is_inside_room(
                                    p, eval_loader.dataset.target_room))
                        if inside_room[-1] == True:
                            metrics_slug['r_T_' + str(i)] = 1
                        else:
                            metrics_slug['r_T_' + str(i)] = 0
                        if any([x == True for x in inside_room]) == True:
                            metrics_slug['r_e_' + str(i)] = 1
                        else:
                            metrics_slug['r_e_' + str(i)] = 0

                    # collate and update metrics
                    metrics_list = []
                    for i in metrics.metric_names:
                        if i not in metrics_slug:
                            metrics_list.append(metrics.metrics[
                                metrics.metric_names.index(i)][0])
                        else:
                            metrics_list.append(metrics_slug[i])

                    # update metrics
                    metrics.update(metrics_list)

                try:
                    print(metrics.get_stat_string(mode=0))
                    logging.info("EVAL: metrics: {}".format(metrics.get_stat_string(mode=0)))
                except:
                    pass
                
                print('epoch', epoch)
                print('invalids', len(invalids))
                logging.info("EVAL: epoch {}".format(epoch))
                logging.info("EVAL: invalids {}".format(invalids))

                # del h3d
                eval_loader.dataset._load_envs()
                if len(eval_loader.dataset.pruned_env_set) == 0:
                    done = True

        epoch += 1

        # checkpoint if best val loss
        if metrics.metrics[8][0] > best_eval_acc:  # d_D_50
            best_eval_acc = metrics.metrics[8][0]
            if epoch % args.eval_every == 0 and args.to_log == 1:
                metrics.dump_log()

                model_state = get_state(model)

                aad = dict(args.__dict__)
                ad = {}
                for i in aad:
                    if i[0] != '_':
                        ad[i] = aad[i]

                checkpoint = {'args': ad, 'state': model_state, 'epoch': epoch}

                checkpoint_path = '%s/epoch_%d_d_D_50_%.04f.pt' % (
                    args.checkpoint_dir, epoch, best_eval_acc)
                print('Saving checkpoint to %s' % checkpoint_path)
                logging.info("EVAL: Saving checkpoint to {}".format(checkpoint_path))
                torch.save(checkpoint, checkpoint_path)

        print('[best_eval_d_D_50:%.04f]' % best_eval_acc)
        logging.info("EVAL: [best_eval_d_D_50:{.04f}]".format(best_eval_acc))

        eval_loader.dataset._load_envs(start_idx=0, in_order=True)


def train(rank, args, shared_model,
          use_vision, use_language):
    torch.cuda.set_device(args.gpus.index(args.gpus[rank % len(args.gpus)]))

    if args.model_type == 'cnn':

        model_kwargs = {}
        model = NavCnnModel(**model_kwargs)

    elif args.model_type == 'cnn+q':

        model_kwargs = {
            'question_input': True,
            'question_vocab': load_vocab(args.vocab_json)
        }
        model = NavCnnModel(**model_kwargs)

    elif args.model_type == 'lstm':

        model_kwargs = {}
        model = NavCnnRnnModel(**model_kwargs)

    elif args.model_type == 'lstm-mult+q':

        model_kwargs = {
            'question_input': True,
            'question_vocab': load_vocab(args.vocab_json)
        }
        model = NavCnnRnnMultModel(**model_kwargs)

    elif args.model_type == 'lstm+q':

        model_kwargs = {
            'question_input': True,
            'question_vocab': load_vocab(args.vocab_json)
        }
        model = NavCnnRnnModel(**model_kwargs)

    elif args.model_type == 'pacman':

        model_kwargs = {'question_vocab': load_vocab(args.vocab_json)}
        model = NavPlannerControllerModel(**model_kwargs)

    else:

        exit()

    lossFn = torch.nn.CrossEntropyLoss().cuda()

    optim = torch.optim.Adamax(
        filter(lambda p: p.requires_grad, shared_model.parameters()),
        lr=args.learning_rate)

    train_loader_kwargs = {
        'questions_h5': args.train_h5,
        'data_json': args.data_json,
        'vocab': args.vocab_json,
        'batch_size': args.batch_size,
        'input_type': args.model_type,
        'num_frames': 5,
        'map_resolution': args.map_resolution,
        'split': 'train',
        'max_threads_per_gpu': args.max_threads_per_gpu,
        'gpu_id': args.gpus[rank % len(args.gpus)],
        'to_cache': args.to_cache,
        'overfit': args.overfit,
        'max_controller_actions': args.max_controller_actions,
        'max_actions': args.max_actions
    }

    args.output_log_path = os.path.join(args.log_dir,
                                        'train_' + str(rank) + '.json')

    if 'pacman' in args.model_type:

        metrics = NavMetric(
            info={'split': 'train',
                  'thread': rank},
            metric_names=['planner_loss', 'controller_loss'],
            log_json=args.output_log_path)

    else:

        metrics = NavMetric(
            info={'split': 'train',
                  'thread': rank},
            metric_names=['loss'],
            log_json=args.output_log_path)

    train_loader = EqaDataLoader(**train_loader_kwargs)

    print('train_loader has %d samples' % len(train_loader.dataset))
    logging.info('TRAIN: train loader has {} samples'.format(len(train_loader.dataset)))

    t, epoch = 0, 0

    while epoch < int(args.max_epochs):
        print("train " + str(rank) + " running epoch " + str(epoch))

        if 'cnn' in args.model_type:

            done = False
            all_envs_loaded = train_loader.dataset._check_if_all_envs_loaded()

            while done == False:

                for batch in train_loader:

                    t += 1

                    model.load_state_dict(shared_model.state_dict())
                    model.train()
                    model.cuda()

                    idx, questions, _, img_feats, _, actions_out, _ = batch

                    img_feats_var = Variable(img_feats.cuda())
                    if '+q' in args.model_type:
                        questions_var = Variable(questions.cuda())
                    actions_out_var = Variable(actions_out.cuda())

                    if '+q' in args.model_type:
                        scores = model(img_feats_var, questions_var)
                    else:
                        scores = model(img_feats_var)

                    loss = lossFn(scores, actions_out_var)

                    # zero grad
                    optim.zero_grad()

                    # update metrics
                    metrics.update([loss.data[0]])

                    # backprop and update
                    loss.backward()

                    ensure_shared_grads(model.cpu(), shared_model)
                    optim.step()

                    if t % args.print_every == 0:
                        print(metrics.get_stat_string())
                        logging.info("TRAIN: metrics: {}".format(metrics.get_stat_string()))
                        if args.to_log == 1:
                            metrics.dump_log()

                    print('[CHECK][Cache:%d][Total:%d]' %
                          (len(train_loader.dataset.img_data_cache),
                           len(train_loader.dataset.env_list)))
                    logging.info('TRAIN: [CHECK][Cache:{}][Total:{}]'.format(
                        len(train_loader.dataset.img_data_cache), len(train_loader.dataset.env_list)))

                if all_envs_loaded == False:
                    train_loader.dataset._load_envs(in_order=True)
                    if len(train_loader.dataset.pruned_env_set) == 0:
                        done = True
                        if args.to_cache == False:
                            train_loader.dataset._load_envs(
                                start_idx=0, in_order=True)
                else:
                    done = True

        elif 'lstm' in args.model_type:

            lossFn = MaskedNLLCriterion().cuda()

            done = False
            all_envs_loaded = train_loader.dataset._check_if_all_envs_loaded()
            total_times = []
            while done == False:

                start_time = time.time()
                for batch in train_loader:

                    t += 1


                    model.load_state_dict(shared_model.state_dict())
                    model.train()
                    model.cuda()

                    idx, questions, _, img_feats, actions_in, actions_out, action_lengths, masks = batch

                    img_feats_var = Variable(img_feats.cuda())
                    if '+q' in args.model_type:
                        questions_var = Variable(questions.cuda())
                    actions_in_var = Variable(actions_in.cuda())
                    actions_out_var = Variable(actions_out.cuda())
                    action_lengths = action_lengths.cuda()
                    masks_var = Variable(masks.cuda())

                    action_lengths, perm_idx = action_lengths.sort(
                        0, descending=True)

                    img_feats_var = img_feats_var[perm_idx]
                    if '+q' in args.model_type:
                        questions_var = questions_var[perm_idx]
                    actions_in_var = actions_in_var[perm_idx]
                    actions_out_var = actions_out_var[perm_idx]
                    masks_var = masks_var[perm_idx]

                    if '+q' in args.model_type:
                        scores, hidden = model(img_feats_var, questions_var,
                                               actions_in_var,
                                               action_lengths.cpu().numpy())
                    else:
                        scores, hidden = model(img_feats_var, False,
                                               actions_in_var,
                                               action_lengths.cpu().numpy())

                    #block out masks
                    if args.curriculum:
                        curriculum_length = (epoch+1)*5
                        for i, action_length in enumerate(action_lengths):
                            if action_length - curriculum_length > 0:
                                masks_var[i, :action_length-curriculum_length] = 0

                    logprob = F.log_softmax(scores, dim=1)
                    loss = lossFn(
                        logprob, actions_out_var[:, :action_lengths.max()]
                        .contiguous().view(-1, 1),
                        masks_var[:, :action_lengths.max()].contiguous().view(
                            -1, 1))

                    # zero grad
                    optim.zero_grad()

                    # update metrics
                    metrics.update([loss.data[0]])
                    logging.info("TRAIN LSTM loss: {:.6f}".format(loss.data[0]))

                    # backprop and update
                    loss.backward()

                    ensure_shared_grads(model.cpu(), shared_model)
                    optim.step()

                    if t % args.print_every == 0:
                        print(metrics.get_stat_string())
                        logging.info("TRAIN: metrics: {}".format(metrics.get_stat_string()))
                        if args.to_log == 1:
                            metrics.dump_log()

                    print('[CHECK][Cache:%d][Total:%d]' %
                          (len(train_loader.dataset.img_data_cache),
                           len(train_loader.dataset.env_list)))
                    logging.info('TRAIN: [CHECK][Cache:{}][Total:{}]'.format(
                        len(train_loader.dataset.img_data_cache), len(train_loader.dataset.env_list)))


                if all_envs_loaded == False:
                    train_loader.dataset._load_envs(in_order=True)
                    if len(train_loader.dataset.pruned_env_set) == 0:
                        done = True
                        if args.to_cache == False:
                            train_loader.dataset._load_envs(
                                start_idx=0, in_order=True)
                else:
                    done = True

        elif 'pacman' in args.model_type:

            planner_lossFn = MaskedNLLCriterion().cuda()
            controller_lossFn = MaskedNLLCriterion().cuda()

            done = False
            all_envs_loaded = train_loader.dataset._check_if_all_envs_loaded()

            while done == False:

                for batch in train_loader:

                    t += 1

                    model.load_state_dict(shared_model.state_dict())
                    model.train()
                    model.cuda()

                    idx, questions, _, planner_img_feats, planner_actions_in, \
                        planner_actions_out, planner_action_lengths, planner_masks, \
                        controller_img_feats, controller_actions_in, planner_hidden_idx, \
                        controller_outs, controller_action_lengths, controller_masks = batch

                    # If not using language, replace each question with a start and end token back to back.
                    if not use_language:
                        questions = torch.zeros_like(questions)
                        questions.fill_(model_kwargs['vocab']['questionTokenToIdx']['<NULL>'])
                        questions[:, 0] = model_kwargs['vocab']['questionTokenToIdx']['<START>']
                        questions[:, 1] = model_kwargs['vocab']['questionTokenToIdx']['<END>']
                    # If not using vision, replace all image feature data with zeros.
                    if not use_vision:
                        planner_img_feats = torch.zeros_like(planner_img_feats)
                        controller_img_feats = torch.zeros_like(controller_img_feats)

                    questions_var = Variable(questions.cuda())

                    planner_img_feats_var = Variable(planner_img_feats.cuda())
                    planner_actions_in_var = Variable(
                        planner_actions_in.cuda())
                    planner_actions_out_var = Variable(
                        planner_actions_out.cuda())
                    planner_action_lengths = planner_action_lengths.cuda()
                    planner_masks_var = Variable(planner_masks.cuda())

                    controller_img_feats_var = Variable(
                        controller_img_feats.cuda())
                    controller_actions_in_var = Variable(
                        controller_actions_in.cuda())
                    planner_hidden_idx_var = Variable(
                        planner_hidden_idx.cuda())
                    controller_outs_var = Variable(controller_outs.cuda())
                    controller_action_lengths = controller_action_lengths.cuda(
                    )
                    controller_masks_var = Variable(controller_masks.cuda())

                    planner_action_lengths, perm_idx = planner_action_lengths.sort(
                        0, descending=True)

                    questions_var = questions_var[perm_idx]

                    planner_img_feats_var = planner_img_feats_var[perm_idx]
                    planner_actions_in_var = planner_actions_in_var[perm_idx]
                    planner_actions_out_var = planner_actions_out_var[perm_idx]
                    planner_masks_var = planner_masks_var[perm_idx]

                    controller_img_feats_var = controller_img_feats_var[
                        perm_idx]
                    controller_actions_in_var = controller_actions_in_var[
                        perm_idx]
                    controller_outs_var = controller_outs_var[perm_idx]
                    planner_hidden_idx_var = planner_hidden_idx_var[perm_idx]
                    controller_action_lengths = controller_action_lengths[
                        perm_idx]
                    controller_masks_var = controller_masks_var[perm_idx]

                    planner_scores, controller_scores, planner_hidden = model(
                        questions_var, planner_img_feats_var,
                        planner_actions_in_var,
                        planner_action_lengths.cpu().numpy(),
                        planner_hidden_idx_var, controller_img_feats_var,
                        controller_actions_in_var, controller_action_lengths)

                    planner_logprob = F.log_softmax(planner_scores, dim=1)
                    controller_logprob = F.log_softmax(
                        controller_scores, dim=1)

                    planner_loss = planner_lossFn(
                        planner_logprob,
                        planner_actions_out_var[:, :planner_action_lengths.max(
                        )].contiguous().view(-1, 1),
                        planner_masks_var[:, :planner_action_lengths.max()]
                        .contiguous().view(-1, 1))

                    controller_loss = controller_lossFn(
                        controller_logprob,
                        controller_outs_var[:, :controller_action_lengths.max(
                        )].contiguous().view(-1, 1),
                        controller_masks_var[:, :controller_action_lengths.max(
                        )].contiguous().view(-1, 1))

                    # zero grad
                    optim.zero_grad()

                    # update metrics
                    metrics.update(
                        [planner_loss.data[0], controller_loss.data[0]])
                    logging.info("TRAINING PACMAN planner-loss: {:.6f} controller-loss: {:.6f}".format(
                        planner_loss.data[0], controller_loss.data[0]))

                    # backprop and update
                    if args.max_controller_actions == 1:
                        (planner_loss).backward()
                    else:
                        (planner_loss + controller_loss).backward()

                    ensure_shared_grads(model.cpu(), shared_model)
                    optim.step()

                    if t % args.print_every == 0:
                        print(metrics.get_stat_string())
                        logging.info("TRAIN: metrics: {}".format(metrics.get_stat_string()))
                        if args.to_log == 1:
                            metrics.dump_log()

                    print('[CHECK][Cache:%d][Total:%d]' %
                          (len(train_loader.dataset.img_data_cache),
                           len(train_loader.dataset.env_list)))
                    logging.info('TRAIN: [CHECK][Cache:{}][Total:{}]'.format(
                        len(train_loader.dataset.img_data_cache), len(train_loader.dataset.env_list)))

                if all_envs_loaded == False:
                    train_loader.dataset._load_envs(in_order=True)
                    if len(train_loader.dataset.pruned_env_set) == 0:
                        done = True
                        if args.to_cache == False:
                            train_loader.dataset._load_envs(
                                start_idx=0, in_order=True)
                else:
                    done = True

        epoch += 1

        if epoch % args.save_every == 0:

            model_state = get_state(model)
            optimizer_state = optim.state_dict()

            aad = dict(args.__dict__)
            ad = {}
            for i in aad:
                if i[0] != '_':
                    ad[i] = aad[i]

            checkpoint = {'args': ad, 
                          'state': model_state, 
                          'epoch': epoch, 
                          'optimizer': optimizer_state}

            checkpoint_path = '%s/epoch_%d_thread_%d.pt' % (
                args.checkpoint_dir, epoch, rank)
            print('Saving checkpoint to %s' % checkpoint_path)
            logging.info("TRAIN: Saving checkpoint to {}".format(checkpoint_path))
            torch.save(checkpoint, checkpoint_path)


if __name__ == '__main__':
    parser = argparse.ArgumentParser()
    # data params
    parser.add_argument('-train_h5', default='data/05_06/train.h5')
    parser.add_argument('-val_h5', default='data/05_06/val.h5')
    parser.add_argument('-test_h5', default='data/05_06/test.h5')
    parser.add_argument('-data_json', default='data/05_06/data.json')
    parser.add_argument('-vocab_json', default='data/05_06/vocab.json')

    parser.add_argument(
        '-target_obj_conn_map_dir',
<<<<<<< HEAD
        default='/hdd/jdtho/eqa/500')
=======
        default='data/target-obj-conn-maps/500')
>>>>>>> e1ec2be0
    parser.add_argument('-map_resolution', default=500, type=int)

    parser.add_argument(
        '-mode',
        default='train+eval',
        type=str,
        choices=['train', 'eval', 'train+eval'])
    parser.add_argument('-eval_split', default='val', type=str)

    # model details
    parser.add_argument(
        '-model_type',
        default='cnn',
        choices=['cnn', 'cnn+q', 'lstm', 'lstm+q', 'lstm-mult+q', 'pacman'])
    parser.add_argument('-max_episode_length', default=100, type=int)
    parser.add_argument('-curriculum', default=0, type=int)

    # optim params
    parser.add_argument('-batch_size', default=20, type=int)
    parser.add_argument('-learning_rate', default=1e-3, type=float)
    parser.add_argument('-max_epochs', default=1000, type=int)
    parser.add_argument('-overfit', default=False, action='store_true')

    # bookkeeping
    parser.add_argument('-print_every', default=5, type=int)
    parser.add_argument('-eval_every', default=1, type=int)
    parser.add_argument('-save_every', default=1000, type=int) #optional if you would like to save specific epochs as opposed to relying on the eval thread
    parser.add_argument('-identifier', default='cnn')
    parser.add_argument('-num_processes', default=1, type=int)
    parser.add_argument('-max_threads_per_gpu', default=10, type=int)

    # checkpointing
    parser.add_argument('-checkpoint_path', default=False)
    parser.add_argument('-checkpoint_dir', default='checkpoints/05_06/nav/')
    parser.add_argument('-log_dir', default='logs/05_06/nav/')
    parser.add_argument('-to_log', default=0, type=int)
    parser.add_argument('-to_cache', action='store_true')
<<<<<<< HEAD

    # added for bias-exploiting baselines
    parser.add_argument('-use_vision', type=int, required=False)
    parser.add_argument('-use_language', type=int, required=False)

=======
    parser.add_argument('-max_controller_actions', type=int, default=5)
    parser.add_argument('-max_actions', type=int)
>>>>>>> e1ec2be0
    args = parser.parse_args()

    args.time_id = time.strftime("%m_%d_%H:%M")

    #MAX_CONTROLLER_ACTIONS = args.max_controller_actions

    if not os.path.isdir(args.log_dir):
        os.makedirs(args.log_dir)

    if args.curriculum:
        assert 'lstm' in args.model_type #TODO: Finish implementing curriculum for other model types

    logging.basicConfig(filename=os.path.join(args.log_dir, "run_{}.log".format(
                                                str(datetime.now()).replace(' ', '_'))),
                        level=logging.INFO,
                        format='%(asctime)-15s %(message)s')

    try:
        args.gpus = os.environ['CUDA_VISIBLE_DEVICES'].split(',')
        args.gpus = [int(x) for x in args.gpus]
    except KeyError:
        print("CPU not supported")
        logging.info("CPU not supported")
        exit()

    if args.checkpoint_path != False:

        print('Loading checkpoint from %s' % args.checkpoint_path)
        logging.info("Loading checkpoint from {}".format(args.checkpoint_path))

        args_to_keep = ['model_type']

        checkpoint = torch.load(args.checkpoint_path, map_location={
            'cuda:0': 'cpu'
        })

        for i in args.__dict__:
            if i not in args_to_keep:
                checkpoint['args'][i] = args.__dict__[i]

        args = type('new_dict', (object, ), checkpoint['args'])

    args.checkpoint_dir = os.path.join(args.checkpoint_dir,
                                       args.time_id + '_' + args.identifier)
    args.log_dir = os.path.join(args.log_dir,
                                args.time_id + '_' + args.identifier)


    # if set to overfit; set eval_split to train
    if args.overfit == True:
        args.eval_split = 'train'

    print(args.__dict__)
    logging.info(args.__dict__)

    if not os.path.exists(args.checkpoint_dir):
        os.makedirs(args.checkpoint_dir)
        os.makedirs(args.log_dir)

    if args.model_type == 'cnn':

        model_kwargs = {}
        shared_model = NavCnnModel(**model_kwargs)

    elif args.model_type == 'cnn+q':

        model_kwargs = {
            'question_input': True,
            'question_vocab': load_vocab(args.vocab_json)
        }
        shared_model = NavCnnModel(**model_kwargs)

    elif args.model_type == 'lstm':

        model_kwargs = {}
        shared_model = NavCnnRnnModel(**model_kwargs)

    elif args.model_type == 'lstm+q':

        model_kwargs = {
            'question_input': True,
            'question_vocab': load_vocab(args.vocab_json)
        }
        shared_model = NavCnnRnnModel(**model_kwargs)

    elif args.model_type == 'pacman':

        model_kwargs = {'question_vocab': load_vocab(args.vocab_json)}
        shared_model = NavPlannerControllerModel(**model_kwargs)

    else:

        exit()

    shared_model.share_memory()

    use_vision = False if args.use_vision == 0 else True
    use_language = False if args.use_language == 0 else True

    if args.checkpoint_path != False:
        print('Loading params from checkpoint: %s' % args.checkpoint_path)
        logging.info("Loading params from checkpoint: {}".format(args.checkpoint_path))
        shared_model.load_state_dict(checkpoint['state'])

    if args.mode == 'eval':

        eval(0, args, shared_model, use_vision, use_language)

    elif args.mode == 'train':

<<<<<<< HEAD
        train(0, args, shared_model, use_vision, use_language)
=======
        if args.num_processes > 1:
            processes = []
            for rank in range(0, args.num_processes):
                # for rank in range(0, args.num_processes):
                p = mp.Process(target=train, args=(rank, args, shared_model))
                p.start()
                processes.append(p)
    
            for p in processes:
                p.join()
 
        else:
            train(0, args, shared_model)
>>>>>>> e1ec2be0

    else:
        processes = []

<<<<<<< HEAD
        p = mp.Process(target=eval, args=(0, args, shared_model, use_vision, use_language))
=======
        # Start the eval thread
        p = mp.Process(target=eval, args=(0, args, shared_model))
>>>>>>> e1ec2be0
        p.start()
        processes.append(p)

        # Start the training thread(s)
        for rank in range(1, args.num_processes + 1):
<<<<<<< HEAD
            p = mp.Process(target=train, args=(rank, args, shared_model, use_vision, use_language))
=======
            # for rank in range(0, args.num_processes):
            p = mp.Process(target=train, args=(rank, args, shared_model))
>>>>>>> e1ec2be0
            p.start()
            processes.append(p)

        for p in processes:
            p.join()<|MERGE_RESOLUTION|>--- conflicted
+++ resolved
@@ -109,15 +109,8 @@
 
     t, epoch, best_eval_acc = 0, 0, 0.0
 
-<<<<<<< HEAD
     while epoch < int(args.max_epochs):
         print("eval " + str(rank) + " running epoch " + str(epoch))
-=======
-    max_epochs = args.max_epochs
-    if args.mode == 'eval':
-        max_epochs = 1
-    while epoch < int(max_epochs):
->>>>>>> e1ec2be0
 
         invalids = []
 
@@ -151,7 +144,6 @@
                     idx, questions, _, img_feats, actions_in, actions_out, action_length = batch
                     metrics_slug = {}
 
-<<<<<<< HEAD
                     # If not using language, replace each question with a start and end token back to back.
                     if not use_language:
                         questions = torch.zeros_like(questions)
@@ -161,8 +153,6 @@
 
                     h3d = eval_loader.dataset.episode_house
 
-=======
->>>>>>> e1ec2be0
                     # evaluate at multiple initializations
                     for i in [10, 30, 50]:
 
@@ -183,7 +173,6 @@
                         init_pos = eval_loader.dataset.episode_pos_queue[
                             ep_inds[-1]]
 
-<<<<<<< HEAD
                         # If not using vision, replace all image feature data with zeros.
                         if not use_vision:
                             planner_img_feats = torch.zeros_like(planner_img_feats)
@@ -193,9 +182,6 @@
                             planner_actions_in.cuda())
                         planner_img_feats_var = Variable(
                             planner_img_feats.cuda())
-=======
-                        h3d = eval_loader.dataset.episode_house
->>>>>>> e1ec2be0
 
                         h3d.env.reset(
                             x=init_pos[0], y=init_pos[2], yaw=init_pos[3])
@@ -1193,11 +1179,8 @@
 
     parser.add_argument(
         '-target_obj_conn_map_dir',
-<<<<<<< HEAD
         default='/hdd/jdtho/eqa/500')
-=======
-        default='data/target-obj-conn-maps/500')
->>>>>>> e1ec2be0
+
     parser.add_argument('-map_resolution', default=500, type=int)
 
     parser.add_argument(
@@ -1235,16 +1218,14 @@
     parser.add_argument('-log_dir', default='logs/05_06/nav/')
     parser.add_argument('-to_log', default=0, type=int)
     parser.add_argument('-to_cache', action='store_true')
-<<<<<<< HEAD
 
     # added for bias-exploiting baselines
     parser.add_argument('-use_vision', type=int, required=False)
     parser.add_argument('-use_language', type=int, required=False)
 
-=======
     parser.add_argument('-max_controller_actions', type=int, default=5)
     parser.add_argument('-max_actions', type=int)
->>>>>>> e1ec2be0
+
     args = parser.parse_args()
 
     args.time_id = time.strftime("%m_%d_%H:%M")
@@ -1355,44 +1336,21 @@
 
     elif args.mode == 'train':
 
-<<<<<<< HEAD
         train(0, args, shared_model, use_vision, use_language)
-=======
-        if args.num_processes > 1:
-            processes = []
-            for rank in range(0, args.num_processes):
-                # for rank in range(0, args.num_processes):
-                p = mp.Process(target=train, args=(rank, args, shared_model))
-                p.start()
-                processes.append(p)
-    
-            for p in processes:
-                p.join()
- 
-        else:
-            train(0, args, shared_model)
->>>>>>> e1ec2be0
 
     else:
         processes = []
 
-<<<<<<< HEAD
         p = mp.Process(target=eval, args=(0, args, shared_model, use_vision, use_language))
-=======
-        # Start the eval thread
-        p = mp.Process(target=eval, args=(0, args, shared_model))
->>>>>>> e1ec2be0
+
         p.start()
         processes.append(p)
 
         # Start the training thread(s)
         for rank in range(1, args.num_processes + 1):
-<<<<<<< HEAD
+
             p = mp.Process(target=train, args=(rank, args, shared_model, use_vision, use_language))
-=======
-            # for rank in range(0, args.num_processes):
-            p = mp.Process(target=train, args=(rank, args, shared_model))
->>>>>>> e1ec2be0
+
             p.start()
             processes.append(p)
 
